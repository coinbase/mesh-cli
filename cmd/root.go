// Copyright 2020 Coinbase, Inc.
//
// Licensed under the Apache License, Version 2.0 (the "License");
// you may not use this file except in compliance with the License.
// You may obtain a copy of the License at
//
//      http://www.apache.org/licenses/LICENSE-2.0
//
// Unless required by applicable law or agreed to in writing, software
// distributed under the License is distributed on an "AS IS" BASIS,
// WITHOUT WARRANTIES OR CONDITIONS OF ANY KIND, either express or implied.
// See the License for the specific language governing permissions and
// limitations under the License.

package cmd

import (
	"context"
	"fmt"
	"log"
	"os"
	"os/signal"
	"runtime"
	"runtime/pprof"
	"syscall"

	"github.com/coinbase/rosetta-cli/configuration"

	"github.com/coinbase/rosetta-sdk-go/utils"
	"github.com/fatih/color"
	"github.com/spf13/cobra"
)

const (
	// configEnvKey is an env variable name that sets a config file location
	configEnvKey = "ROSETTA_CONFIGURATION_FILE"
)

var (
	rootCmd = &cobra.Command{
		Use:               "rosetta-cli",
		Short:             "CLI for the Rosetta API",
		PersistentPreRunE: rootPreRun,
	}

	configurationFile string
	cpuProfile        string
	memProfile        string
	blockProfile      string

	// Config is the populated *configuration.Configuration from
	// the configurationFile. If none is provided, this is set
	// to the default settings.
	Config *configuration.Configuration

	// Context is the context to use for this invocation of the cli.
	Context context.Context

	// SignalReceived is set to true when a signal causes us to exit. This makes
	// determining the error message to show on exit much more easy.
	SignalReceived = false

	// cpuProfileCleanup is called after the root command is executed to
	// cleanup a running cpu profile.
	cpuProfileCleanup func()

	// blockProfileCleanup is called after the root command is executed to
	// cleanup a running block profile.
	blockProfileCleanup func()

	// OnlyChanges is a boolean indicating if only the balance changes should be
	// logged to the console.
	OnlyChanges bool

	// If non-empty, used to validate that /network/options matches the contents of the file
	// located at this path. The intended use case is someone previously ran
	// utils:asserter-configuration `asserterConfigurationFile`, so the validation is being done
	// against the same file (or an identical copy of that file at this path). This file contains a
	// snapshot of /network/options (and some other unrelated configuration options), so this will
	// trigger validation of the current /network/options against that. See
	// utils:asserter-configuration for more details.
	//
	// The main goal is to verify these core configuration options don't change across releases,
	// which has caused production incidents in the past. This can be used for both check:data
	// and check:construction.
	asserterConfigurationFile string
)

// rootPreRun is executed before the root command runs and sets up cpu
// profiling.
//
// Bassed on https://golang.org/pkg/runtime/pprof/#hdr-Profiling_a_Go_program
func rootPreRun(*cobra.Command, []string) error {
	if cpuProfile != "" {
		f, err := os.Create(cpuProfile)
		if err != nil {
			return fmt.Errorf("%w: unable to create CPU profile file", err)
		}
		if err := pprof.StartCPUProfile(f); err != nil {
			if err := f.Close(); err != nil {
				log.Printf("error while closing cpu profile file: %v\n", err)
			}
			return err
		}

		cpuProfileCleanup = func() {
			pprof.StopCPUProfile()
			if err := f.Close(); err != nil {
				log.Printf("error while closing cpu profile file: %v\n", err)
			}
		}
	}

	if blockProfile != "" {
		runtime.SetBlockProfileRate(1)
		f, err := os.Create(blockProfile)
		if err != nil {
			return fmt.Errorf("%w: unable to create block profile file", err)
		}

		p := pprof.Lookup("block")
		blockProfileCleanup = func() {
			if err := p.WriteTo(f, 0); err != nil {
				log.Printf("error while writing block profile file: %v\n", err)
			}
			if err := f.Close(); err != nil {
				log.Printf("error while closing block profile file: %v\n", err)
			}
		}
	}

	return nil
}

// rootPostRun is executed after the root command runs and performs memory
// profiling.
func rootPostRun() {
	if cpuProfileCleanup != nil {
		cpuProfileCleanup()
	}

	if blockProfileCleanup != nil {
		blockProfileCleanup()
	}

	if memProfile != "" {
		f, err := os.Create(memProfile)
		if err != nil {
			log.Printf("error while creating mem-profile file: %v", err)
			return
		}

		defer func() {
			if err := f.Close(); err != nil {
				log.Printf("error while closing mem-profile file: %v", err)
			}
		}()

		runtime.GC()
		if err := pprof.WriteHeapProfile(f); err != nil {
			log.Printf("error while writing heap profile: %v", err)
		}
	}
}

// Execute handles all invocations of the
// rosetta-cli cmd.
func Execute() error {
	defer rootPostRun()
	return rootCmd.Execute()
}

func init() {
	cobra.OnInitialize(initConfig)

	rootFlags := rootCmd.PersistentFlags()
	rootFlags.StringVar(
		&configurationFile,
		"configuration-file",
		"",
		`Configuration file that provides connection and test settings.
If you would like to generate a starter configuration file (populated
with the defaults), run rosetta-cli configuration:create.

Any fields not populated in the configuration file will be populated with
default values.`,
	)
	rootFlags.StringVar(
		&cpuProfile,
		"cpu-profile",
		"",
		`Save the pprof cpu profile in the specified file`,
	)
	rootFlags.StringVar(
		&memProfile,
		"mem-profile",
		"",
		`Save the pprof mem profile in the specified file`,
	)
	rootFlags.StringVar(
		&blockProfile,
		"block-profile",
		"",
		`Save the pprof block profile in the specified file`,
	)
	rootCmd.AddCommand(versionCmd)

	// Configuration Commands
	rootCmd.AddCommand(configurationCreateCmd)
	rootCmd.AddCommand(configurationValidateCmd)

	// Check commands
	checkDataCmd.Flags().StringVar(
		&asserterConfigurationFile,
		"asserter-configuration-file",
		"", // Default to skip validation
		`Check that /network/options matches contents of file at this path`,
	)
	rootCmd.AddCommand(checkDataCmd)
	checkConstructionCmd.Flags().StringVar(
		&asserterConfigurationFile,
		"asserter-configuration-file",
		"", // Default to skip validation
		`Check that /network/options matches contents of file at this path`,
	)
	rootCmd.AddCommand(checkConstructionCmd)

	// View Commands
	viewBlockCmd.Flags().BoolVar(
		&OnlyChanges,
		"only-changes",
		false,
		`Only print balance changes for accounts in the block`,
	)
	rootCmd.AddCommand(viewBlockCmd)
	rootCmd.AddCommand(viewAccountCmd)
	rootCmd.AddCommand(viewNetworksCmd)

	// Utils
	rootCmd.AddCommand(utilsAsserterConfigurationCmd)
	rootCmd.AddCommand(utilsTrainZstdCmd)
<<<<<<< HEAD
=======

	// Benchmark commands
	rootCmd.AddCommand(checkPerfCmd)
>>>>>>> 2d51bab1
}

func initConfig() {
	Context = context.Background()
	var err error

	// Use path provided by the environment variable if config path arg is not set.
	// Default configuration will be used if the env var is not
	if len(configurationFile) == 0 {
		configurationFile = os.Getenv(configEnvKey)
	}

	if len(configurationFile) == 0 {
		Config = configuration.DefaultConfiguration()
	} else {
		Config, err = configuration.LoadConfiguration(Context, configurationFile)
	}
	if err != nil {
		log.Fatalf("%s: unable to load configuration", err.Error())
	}
}

func ensureDataDirectoryExists() {
	// If data directory is not specified, we use a temporary directory
	// and delete its contents when execution is complete.
	if len(Config.DataDirectory) == 0 {
		tmpDir, err := utils.CreateTempDir()
		if err != nil {
			log.Fatalf("%s: unable to create temporary directory", err.Error())
		}

		Config.DataDirectory = tmpDir
	}
}

// handleSignals handles OS signals so we can ensure we close database
// correctly. We call multiple sigListeners because we
// may need to cancel more than 1 context.
func handleSignals(listeners *[]context.CancelFunc) {
	sigs := make(chan os.Signal, 1)
	signal.Notify(sigs, syscall.SIGINT, syscall.SIGTERM)
	go func() {
		sig := <-sigs
		color.Red("Received signal: %s", sig)
		SignalReceived = true
		for _, listener := range *listeners {
			listener()
		}
	}()
}

var versionCmd = &cobra.Command{
	Use:   "version",
	Short: "Print rosetta-cli version",
	Run: func(cmd *cobra.Command, args []string) {
		fmt.Println("v0.7.3")
	},
}<|MERGE_RESOLUTION|>--- conflicted
+++ resolved
@@ -239,12 +239,9 @@
 	// Utils
 	rootCmd.AddCommand(utilsAsserterConfigurationCmd)
 	rootCmd.AddCommand(utilsTrainZstdCmd)
-<<<<<<< HEAD
-=======
 
 	// Benchmark commands
 	rootCmd.AddCommand(checkPerfCmd)
->>>>>>> 2d51bab1
 }
 
 func initConfig() {
