--- conflicted
+++ resolved
@@ -103,13 +103,8 @@
 	}
 
 	networkOptions, fetchErr := onlineFetcher.NetworkOptionsRetry(ctx, network, nil)
-<<<<<<< HEAD
-	if err != nil {
+	if fetchErr != nil {
 		log.Fatalf("%s: unable to get network options", fetchErr.Err.Error())
-=======
-	if fetchErr != nil {
-		return nil, fmt.Errorf("%s: unable to get network options", fetchErr.Err.Error())
->>>>>>> 2d51bab1
 	}
 
 	if len(networkOptions.Allow.BalanceExemptions) > 0 &&
